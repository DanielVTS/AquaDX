--- conflicted
+++ resolved
@@ -2,19 +2,15 @@
 using HarmonyLib;
 using UnityEngine;
 
-<<<<<<< HEAD
-namespace AquaMai.UX 
-=======
 namespace AquaMai.UX
->>>>>>> ccb3f7ef
 {
     // Hides the 2p (right hand side) UI.
     // Note: this is not my original work. I simply interpreted the code and rewrote it as a mod.
-    public class SinglePlayer 
+    public class SinglePlayer
     {
         [HarmonyPrefix]
         [HarmonyPatch(typeof(Main.GameMain), "LateInitialize", new Type[] { typeof(MonoBehaviour), typeof(Transform), typeof(Transform) })]
-        public static bool LateInitialize(MonoBehaviour gameMainObject, ref Transform left, ref Transform right) 
+        public static bool LateInitialize(MonoBehaviour gameMainObject, ref Transform left, ref Transform right)
         {
             left.transform.position = Vector3.zero;
             right.localScale = Vector3.zero;
