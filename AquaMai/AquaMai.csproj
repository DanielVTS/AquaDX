--- conflicted
+++ resolved
@@ -266,8 +266,8 @@
     <Compile Include="Config.cs" />
     <Compile Include="Properties\AssemblyInfo.cs" />
     <Compile Include="Main.cs" />
-<<<<<<< HEAD
     <Compile Include="UX\SkipWarningScreen.cs" />
+    <Compile Include="SinglePlayer.cs" />
   </ItemGroup>
   <ItemGroup>
     <None Include="App.config" />
@@ -275,9 +275,6 @@
   </ItemGroup>
   <ItemGroup>
     <Content Include="AquaMai.yaml" />
-=======
-    <Compile Include="SinglePlayer.cs" />
->>>>>>> 9b3e202e
   </ItemGroup>
   <Import Project="$(MSBuildToolsPath)\Microsoft.CSharp.targets" />
 </Project>