--- conflicted
+++ resolved
@@ -20,19 +20,14 @@
     public class AquaMai : MelonMod
     {
         public static Config AppConfig { get; private set; }
-<<<<<<< HEAD
 
-        public override void OnInitializeMelon()
-=======
-        
         private void Patch(Type type)
         {
             MelonLogger.Msg($"> Patching {type}");
             HarmonyLib.Harmony.CreateAndPatchAll(type);
         }
-        
-        public override void OnInitializeMelon() 
->>>>>>> ccb3f7ef
+
+        public override void OnInitializeMelon()
         {
             MelonLogger.Msg("Loading mod settings...");
 
@@ -47,38 +42,24 @@
             AppConfig = TomletMain.To<Config>(System.IO.File.ReadAllText("AquaMai.toml"));
 
             if (AppConfig.UX.SkipWarningScreen)
-<<<<<<< HEAD
-            {
-                MelonLogger.Msg("> Patching SkipWarningScreen");
-                HarmonyLib.Harmony.CreateAndPatchAll(typeof(SkipWarningScreen));
-            }
+                Patch(typeof(SkipWarningScreen));
 
-            if (AppConfig.UX.SinglePlayer)
-            {
-                MelonLogger.Msg("> Patching SinglePlayer");
-                HarmonyLib.Harmony.CreateAndPatchAll(typeof(SinglePlayer));
-            }
-
-            if (AppConfig.UX.SkipToMusicSelection)
-            {
-                MelonLogger.Msg($"> Patching {nameof(SkipToMusicSelection)}");
-                HarmonyLib.Harmony.CreateAndPatchAll(typeof(SkipToMusicSelection));
-            }
-
-=======
-                Patch(typeof(SkipWarningScreen));
-            
             if (AppConfig.UX.SinglePlayer)
                 Patch(typeof(SinglePlayer));
 
             if (AppConfig.Cheat.TicketUnlock)
                 Patch(typeof(TicketUnlock));
-            
+
+
+            if (AppConfig.UX.SkipToMusicSelection)
+            {
+                Patch(typeof(SkipToMusicSelection));
+            }
+
             // Fixes that does not have side effects
             // These don't need to be configurable
             Patch(typeof(FixCharaCrash));
-            
->>>>>>> ccb3f7ef
+
             MelonLogger.Msg("Loaded!");
         }
     }
